--- conflicted
+++ resolved
@@ -9,14 +9,11 @@
 """
 
 from __future__ import unicode_literals
-<<<<<<< HEAD
-=======
 
 import os
 import tempfile
 import time
 
->>>>>>> cb042c1c
 import json
 from collections import OrderedDict
 
